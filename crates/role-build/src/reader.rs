--- conflicted
+++ resolved
@@ -64,19 +64,6 @@
 
         let mut tables = OptMdTables::default();
 
-<<<<<<< HEAD
-        for line in line_reader.into_iter().flatten() {
-  
-            if line.trim().starts_with('|') {
-                let mut row = Vec::new();
-                let mut s = line.split('|');
-                let mut is_first = true;
-                while let Some(col) = s.next() {
-                    if is_first {
-                        is_first = false;
-                    } else {
-                        row.push(col.trim().to_string());
-=======
         for line in line_reader.into_iter() {
             if let Ok(line) = line {
                 if line.trim().starts_with("|") {
@@ -105,30 +92,9 @@
                     }
                     if line.contains("`roles`") {
                         current_table = CurrentTable::Roles;
->>>>>>> d8295158
                     }
                 }
-                row.pop();
-                let is_divider = row
-                    .iter()
-                    .all(|s| s.contains('-') && s.replace('-', "") == "");
-                if !is_divider {
-                    rows.push(row);
-                }
-            } else if !rows.is_empty() {
-                set_table(&mut rows, &mut tables, &current_table);
-            } else {
-                if line.contains("`access_levels`") {
-                    current_table = CurrentTable::AccessLevels;
-                }
-                if line.contains("`user_groups`") {
-                    current_table = CurrentTable::UserGroups;
-                }
-                if line.contains("`roles`") {
-                    current_table = CurrentTable::Roles;
-                }
             }
-            
         }
 
         if !rows.is_empty() {
