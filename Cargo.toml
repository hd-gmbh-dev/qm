
[workspace]
resolver = "2"
members = [
  "crates/*",
  "examples/*",
]

[workspace.package]
edition = "2021"
<<<<<<< HEAD
version = "0.1.0"
=======
version = "0.0.19"
>>>>>>> b9e49f29
rust-version = "1.75.0"
authors = ["Jürgen Seitz <juergen.seitz@h-d-gmbh.de>"]
license = "MIT"
repository = "https://github.com/hd-gmbh-dev/quick-microservice-rs"

[workspace.dependencies]
anyhow = "1.0.79"
async-trait = "0.1.77"
axum = "0.7.4"
tynm = "0.1.8"
base64 = "0.22.0"
constcat = "0.5.0"
chrono = { version="0.4.31", features = ["serde"] }
futures = "0.3.30"
tokio = { version = "1.35.1", features = ["full"] }
tower-http = { version = "0.5.0", features = ["cors"] }
thiserror = "1.0.56"
itertools = "0.13.0"
envy = "0.4.2"
reqwest = { version = "0.12.2", default-features = false, features = ["json"] }
jsonwebtoken = "9.2.0"
serde = { version = "1.0.195", features = ["derive", "rc"] }
serde_json = "1.0.111"
keycloak = "25.0.0"
mongodb = "3.0.0"
lazy_static = "1.4.0"
log = "0.4"
strum = { version = "0.26", features = ["derive"] }
redis = { version = "0.25.3", features = ["tokio-comp"] }
deadpool-redis = "0.15.0"
uuid = { version = "1.6.1", features = ["v4", "v7"]}
glob = "0.3.1"
async-graphql-axum = "7.0.1"
sqlx = { version = "0.7.4", features = ["runtime-tokio", "postgres", "uuid", "time"]}
time = { version = "0.3.14", features = ["formatting", "parsing", "macros", "serde"] }
Inflector = "0.11.4"
async-graphql = { version = "7.0.1", features = [
    "bson",
    "chrono",
    "chrono-tz",
    "uuid",
    "graphiql",
    "time"
] }
prometheus-client = "0.22.1"
rdkafka = { version = "0.36.2" }

hex = "0.4.3"
serde_with = "3.7.0"
sea-orm = { version = "0.12.15", default-features = false, features = [ "sqlx-postgres" ] }

<<<<<<< HEAD
qm-entity = { path = "crates/entity", version = "0.1.0" }
qm-entity-derive = { path = "crates/entity-derive", version = "0.1.0" }
qm-customer = { path = "crates/customer", version = "0.1.0" }
qm-server = { path = "crates/server", version = "0.1.0" }
qm-mongodb = { path = "crates/mongodb", version = "0.1.0" }
qm-pg = { path = "crates/pg", version = "0.1.0" }
qm-redis = { path = "crates/redis", version = "0.1.0" }
qm-s3 = { path = "crates/s3", version = "0.1.0" }
qm-kafka = { path = "crates/kafka", version = "0.1.0" }
qm-keycloak = { path = "crates/keycloak", version = "0.1.0" }
qm-role = { path = "crates/role", version = "0.1.0" }
qm-role-build = { path = "crates/role-build", version = "0.1.0" }
qm-utils = { path = "crates/utils", version = "0.1.0" }
qm-utils-derive = { path = "crates/utils-derive", version = "0.1.0" }
qm = { path = ".", default-features = false, version = "0.1.0" }
=======
qm-entity = { path = "crates/entity", version = "0.0.19" }
qm-entity-derive = { path = "crates/entity-derive", version = "0.0.19" }
qm-customer = { path = "crates/customer", version = "0.0.19" }
qm-server = { path = "crates/server", version = "0.0.19" }
qm-mongodb = { path = "crates/mongodb", version = "0.0.19" }
qm-pg = { path = "crates/pg", version = "0.0.19" }
qm-redis = { path = "crates/redis", version = "0.0.19" }
qm-s3 = { path = "crates/s3", version = "0.0.19" }
qm-kafka = { path = "crates/kafka", version = "0.0.19" }
qm-keycloak = { path = "crates/keycloak", version = "0.0.19" }
qm-role = { path = "crates/role", version = "0.0.19" }
qm-role-build = { path = "crates/role-build", version = "0.0.19" }
qm-utils = { path = "crates/utils", version = "0.0.19" }
qm-utils-derive = { path = "crates/utils-derive", version = "0.0.19" }
qm = { path = ".", default-features = false, version = "0.0.19" }
>>>>>>> b9e49f29

[package]
name = "qm"
description = "Utilities for quick microservices in Rust"
edition = "2021"
rust-version = "1.75.0"
version.workspace = true
authors = ["Jürgen Seitz <juergen.seitz@h-d-gmbh.de>"]
license = "MIT"
repository = "https://github.com/hd-gmbh-dev/quick-microservice-rs"

# See more keys and their definitions at https://doc.rust-lang.org/cargo/reference/manifest.html

[dependencies]
qm-entity = { workspace = true, optional = true }
qm-customer = { workspace = true, optional = true }
qm-server = { workspace = true, optional = true }
qm-mongodb = { workspace = true, optional = true }
qm-redis = { workspace = true, optional = true }
qm-pg = { workspace = true, optional = true }
qm-s3 = { workspace = true, optional = true }
qm-kafka = { workspace = true, optional = true }
qm-keycloak = { workspace = true, optional = true }
qm-role = { workspace = true, optional = true }
qm-role-build = { workspace = true, optional = true }
qm-utils = { workspace = true, optional = true }

[features]
default = [
  "entity",
  "customer",
  "server",
  "mongodb",
  "redis",
  "pg",
  "s3",
  "kafka",
  "keycloak",
  "role",
  "role-build",
  "utils",
]
entity = ["qm-entity"]
customer = ["qm-customer"]
server = ["qm-server"]
mongodb = ["qm-mongodb"]
redis = ["qm-redis"]
pg = ["qm-pg"]
s3 = ["qm-s3"]
kafka = ["qm-kafka"]
keycloak = ["qm-keycloak"]
role = ["qm-role"]
role-build = ["qm-role-build"]
utils = ["qm-utils"]<|MERGE_RESOLUTION|>--- conflicted
+++ resolved
@@ -8,11 +8,7 @@
 
 [workspace.package]
 edition = "2021"
-<<<<<<< HEAD
-version = "0.1.0"
-=======
-version = "0.0.19"
->>>>>>> b9e49f29
+version = "0.0.20"
 rust-version = "1.75.0"
 authors = ["Jürgen Seitz <juergen.seitz@h-d-gmbh.de>"]
 license = "MIT"
@@ -64,39 +60,22 @@
 serde_with = "3.7.0"
 sea-orm = { version = "0.12.15", default-features = false, features = [ "sqlx-postgres" ] }
 
-<<<<<<< HEAD
-qm-entity = { path = "crates/entity", version = "0.1.0" }
-qm-entity-derive = { path = "crates/entity-derive", version = "0.1.0" }
-qm-customer = { path = "crates/customer", version = "0.1.0" }
-qm-server = { path = "crates/server", version = "0.1.0" }
-qm-mongodb = { path = "crates/mongodb", version = "0.1.0" }
-qm-pg = { path = "crates/pg", version = "0.1.0" }
-qm-redis = { path = "crates/redis", version = "0.1.0" }
-qm-s3 = { path = "crates/s3", version = "0.1.0" }
-qm-kafka = { path = "crates/kafka", version = "0.1.0" }
-qm-keycloak = { path = "crates/keycloak", version = "0.1.0" }
-qm-role = { path = "crates/role", version = "0.1.0" }
-qm-role-build = { path = "crates/role-build", version = "0.1.0" }
-qm-utils = { path = "crates/utils", version = "0.1.0" }
-qm-utils-derive = { path = "crates/utils-derive", version = "0.1.0" }
-qm = { path = ".", default-features = false, version = "0.1.0" }
-=======
-qm-entity = { path = "crates/entity", version = "0.0.19" }
-qm-entity-derive = { path = "crates/entity-derive", version = "0.0.19" }
-qm-customer = { path = "crates/customer", version = "0.0.19" }
-qm-server = { path = "crates/server", version = "0.0.19" }
-qm-mongodb = { path = "crates/mongodb", version = "0.0.19" }
-qm-pg = { path = "crates/pg", version = "0.0.19" }
-qm-redis = { path = "crates/redis", version = "0.0.19" }
-qm-s3 = { path = "crates/s3", version = "0.0.19" }
-qm-kafka = { path = "crates/kafka", version = "0.0.19" }
-qm-keycloak = { path = "crates/keycloak", version = "0.0.19" }
-qm-role = { path = "crates/role", version = "0.0.19" }
-qm-role-build = { path = "crates/role-build", version = "0.0.19" }
-qm-utils = { path = "crates/utils", version = "0.0.19" }
-qm-utils-derive = { path = "crates/utils-derive", version = "0.0.19" }
-qm = { path = ".", default-features = false, version = "0.0.19" }
->>>>>>> b9e49f29
+qm-entity = { path = "crates/entity", version = "0.0.20" }
+qm-entity-derive = { path = "crates/entity-derive", version = "0.0.20" }
+qm-customer = { path = "crates/customer", version = "0.0.20" }
+qm-server = { path = "crates/server", version = "0.0.20" }
+qm-mongodb = { path = "crates/mongodb", version = "0.0.20" }
+qm-pg = { path = "crates/pg", version = "0.0.20" }
+qm-redis = { path = "crates/redis", version = "0.0.20" }
+qm-s3 = { path = "crates/s3", version = "0.0.20" }
+qm-kafka = { path = "crates/kafka", version = "0.0.20" }
+qm-keycloak = { path = "crates/keycloak", version = "0.0.20" }
+qm-role = { path = "crates/role", version = "0.0.20" }
+qm-role-build = { path = "crates/role-build", version = "0.0.20" }
+qm-utils = { path = "crates/utils", version = "0.0.20" }
+qm-utils-derive = { path = "crates/utils-derive", version = "0.0.20" }
+qm = { path = ".", default-features = false, version = "0.0.20" }
+
 
 [package]
 name = "qm"
